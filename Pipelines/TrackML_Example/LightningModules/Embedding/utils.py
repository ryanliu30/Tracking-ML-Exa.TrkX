import os
import logging

import frnn
import faiss
import faiss.contrib.torch_utils
from pytorch3d import ops
import torch
from torch.utils.data import random_split
import scipy as sp
import numpy as np
import pandas as pd
import trackml.dataset

device = "cuda" if torch.cuda.is_available() else "cpu"


def load_dataset(input_dir, num, pt_cut):
    if input_dir is not None:
        all_events = os.listdir(input_dir)
        all_events = sorted([os.path.join(input_dir, event) for event in all_events])
        loaded_events = []
        for event in all_events[:num]:
            try:
                loaded_event = torch.load(event, map_location=torch.device("cpu"))
                loaded_events.append(loaded_event)
                logging.info("Loaded event: {}".format(loaded_event.event_file))
            except:
                logging.info("Corrupted event file: {}".format(event))
        loaded_events = filter_hit_pt(loaded_events, pt_cut)
        return loaded_events
    else:
        return None


def split_datasets(input_dir, train_split, pt_cut=0, seed=1):
    """
    Prepare the random Train, Val, Test split, using a seed for reproducibility. Seed should be
    changed across final varied runs, but can be left as default for experimentation.
    """
    torch.manual_seed(seed)
    loaded_events = load_dataset(input_dir, sum(train_split), pt_cut)
    train_events, val_events, test_events = random_split(loaded_events, train_split)

    return train_events, val_events, test_events


def fetch_pt(event):
    # Handle event in batched form
    event_file = (
        event.event_file[0] if type(event.event_file) is list else event.event_file
    )
    # Load the truth data from the event directory
    truth = trackml.dataset.load_event(event_file, parts=["truth"])[0]
    hid = event.hid[0] if type(event.hid) is list else event.hid
    merged_truth = pd.DataFrame(hid.cpu().numpy(), columns=["hit_id"]).merge(
        truth, on="hit_id"
    )
    pt = np.sqrt(merged_truth.tpx ** 2 + merged_truth.tpy ** 2)

    return pt.to_numpy()


def fetch_type(event):
    # Handle event in batched form
    event_file = (
        event.event_file[0] if type(event.event_file) is list else event.event_file
    )
    # Load the truth data from the event directory
    truth, particles = trackml.dataset.load_event(
        event_file, parts=["truth", "particles"]
    )
    hid = event.hid[0] if type(event.hid) is list else event.hid
    merged_truth = truth.merge(particles, on="particle_id")
    p_type = pd.DataFrame(hid.cpu().numpy(), columns=["hit_id"]).merge(
        merged_truth, on="hit_id"
    )
    p_type = p_type.particle_type.values

    return p_type


def filter_edge_pt(events, pt_cut=0):
    # Handle event in batched form
    if type(events) is not list:
        events = [events]

    if pt_cut > 0:
        for event in events:
            if "pt" in event.__dict__.keys():
                pt = event.pt
            else:
                pt = fetch_pt(event)
            edge_subset = pt[event.edge_index] > pt_cut
            combined_subset = edge_subset[0] & edge_subset[1]
            event.edge_index = event.edge_index[:, combined_subset]
            event.y = event.y[combined_subset]
            event.y_pid = event.y_pid[combined_subset]

    return events


def filter_hit_pt(events, pt_cut=0):
    # Handle event in batched form
    if type(events) is not list:
        events = [events]

    if pt_cut > 0:
        for event in events:
            if "pt" in event.__dict__.keys():
                pt = event.pt
            else:
                pt = fetch_pt(event)
            hit_subset = pt > pt_cut
            if "cell_data" in event.__dict__.keys():
                event.cell_data = event.cell_data[hit_subset]
            event.hid = event.hid[hit_subset]
            event.x = event.x[hit_subset]
            event.pid = event.pid[hit_subset]
            event.layers = event.layers[hit_subset]
            if "pt" in event.__dict__.keys():
                event.pt = event.pt[hit_subset]
            if "layerless_true_edges" in event.__dict__.keys():
                event.layerless_true_edges, remaining_edges = reset_edge_id(
                    hit_subset, event.layerless_true_edges
                )

            if "layerwise_true_edges" in event.__dict__.keys():
                event.layerwise_true_edges, remaining_edges = reset_edge_id(
                    hit_subset, event.layerwise_true_edges
                )

            if "weights" in event.__dict__.keys():
                event.weights = event.weights[remaining_edges]

    return events


def reset_edge_id(subset, graph):
    subset_ind = np.where(subset)[0]
    filler = -np.ones((graph.max() + 1,))
    filler[subset_ind] = np.arange(len(subset_ind))
    graph = torch.from_numpy(filler[graph]).long()
    exist_edges = (graph[0] >= 0) & (graph[1] >= 0)
    graph = graph[:, exist_edges]

    return graph, exist_edges


def graph_intersection(
    pred_graph, truth_graph, using_weights=False, weights_bidir=None
):

    array_size = max(pred_graph.max().item(), truth_graph.max().item()) + 1

    if torch.is_tensor(pred_graph):
        l1 = pred_graph.cpu().numpy()
    else:
        l1 = pred_graph
    if torch.is_tensor(truth_graph):
        l2 = truth_graph.cpu().numpy()
    else:
        l2 = truth_graph
    e_1 = sp.sparse.coo_matrix(
        (np.ones(l1.shape[1]), l1), shape=(array_size, array_size)
    ).tocsr()
    e_2 = sp.sparse.coo_matrix(
        (np.ones(l2.shape[1]), l2), shape=(array_size, array_size)
    ).tocsr()
    del l1

    e_intersection = e_1.multiply(e_2) - ((e_1 - e_2) > 0)
    del e_1
    del e_2

    if using_weights:
        weights_list = weights_bidir.cpu().numpy()
        weights_sparse = sp.sparse.coo_matrix(
            (weights_list, l2), shape=(array_size, array_size)
        ).tocsr()
        del weights_list
        del l2
        new_weights = weights_sparse[e_intersection.astype("bool")]
        del weights_sparse
        new_weights = torch.from_numpy(np.array(new_weights)[0])

    e_intersection = e_intersection.tocoo()
    new_pred_graph = torch.from_numpy(
        np.vstack([e_intersection.row, e_intersection.col])
    ).long()  # .to(device)
    y = torch.from_numpy(e_intersection.data > 0)  # .to(device)
    del e_intersection

    if using_weights:
        return new_pred_graph, y, new_weights
    else:
        return new_pred_graph, y


def build_edges(spatial, r_max, k_max, return_indices=False):
<<<<<<< HEAD

    #   Choose which algorithm to use: FAISS for larger searches, Pytorch3D for smaller searches
    if k_max > 200:
        if device == "cuda":
            res = faiss.StandardGpuResources()
            D, I = faiss.knn_gpu(res, spatial, spatial, k_max)
        elif device == "cpu":
            index = faiss.IndexFlatL2(spatial.shape[1])
            index.add(spatial)
            D, I = index.search(spatial, k_max)

    else:
        knn_object = ops.knn_points(
            spatial.unsqueeze(0), spatial.unsqueeze(0), K=k_max, return_sorted=True
        )
        I = knn_object.idx[0]
        D = knn_object.dists[0]

    # Overlay the "source" hit ID onto each neighbour ID (this is necessary as the FAISS algo does some shortcuts)
    ind = torch.Tensor.repeat(
        torch.arange(I.shape[0], device=device), (I.shape[1], 1), 1
    ).T
    edge_list = torch.stack([ind[(D > 0) & (D <= r_max ** 2)], I[(D > 0) & (D <= r_max ** 2)]])
=======
    
    dists, idxs, nn, grid = frnn.frnn_grid_points(points1=spatial.unsqueeze(0), points2=spatial.unsqueeze(0), lengths1=None, lengths2=None, K=k_max, r=r_max, grid=None, return_nn=False, return_sorted=True)
    
    idxs = idxs.squeeze()
    ind = torch.Tensor.repeat(torch.arange(idxs.shape[0], device=device), (idxs.shape[1], 1), 1).T
    positive_idxs = idxs >= 0
    edge_list = torch.stack([ind[positive_idxs], idxs[positive_idxs]])
>>>>>>> f922f744

    # Remove self-loops
    edge_list = edge_list[:, edge_list[0] != edge_list[1]]

    if return_indices:
        return edge_list, dists, idxs, ind
    else:
        return edge_list


def build_knn(spatial, k):

    if device == "cuda":
        res = faiss.StandardGpuResources()
        _, I = faiss.knn_gpu(res, spatial, spatial, k_max)
    elif device == "cpu":
        index = faiss.IndexFlatL2(spatial.shape[1])
        index.add(spatial)
        _, I = index.search(spatial, k_max)

    ind = torch.Tensor.repeat(
        torch.arange(I.shape[0], device=device), (I.shape[1], 1), 1
    ).T
    edge_list = torch.stack([ind, I])

    # Remove self-loops
    edge_list = edge_list[:, edge_list[0] != edge_list[1]]

    return edge_list


def get_best_run(run_label, wandb_save_dir):
    for (root_dir, dirs, files) in os.walk(wandb_save_dir + "/wandb"):
        if run_label in dirs:
            run_root = root_dir

    best_run_base = os.path.join(run_root, run_label, "checkpoints")
    best_run = os.listdir(best_run_base)
    best_run_path = os.path.join(best_run_base, best_run[0])

    return best_run_path


# -------------------------- Performance Evaluation -------------------


def embedding_model_evaluation(model, trainer, fom="eff", fixed_value=0.96):

    # Seed solver with one batch, then run on full test dataset
    sol = root(
        evaluate_set_root,
        args=(model, trainer, fixed_value, fom),
        x0=0.9,
        x1=1.2,
        xtol=0.001,
    )
    print("Seed solver complete, radius:", sol.root)

    # Return ( (efficiency, purity), radius_size)
    return evaluate_set_metrics(sol.root, model, trainer), sol.root


def evaluate_set_root(r, model, trainer, goal=0.96, fom="eff"):
    eff, pur = evaluate_set_metrics(r, model, trainer)

    if fom == "eff":
        return eff - goal

    elif fom == "pur":
        return pur - goal


def get_metrics(test_results, model):

    ps = [len(result["truth"]) for result in test_results]
    ts = [result["truth_graph"].shape[1] for result in test_results]
    tps = [result["truth"].sum() for result in test_results]

    efficiencies = [tp / t for (t, tp) in zip(ts, tps)]
    purities = [tp / p for (p, tp) in zip(ps, tps)]

    mean_efficiency = np.mean(efficiencies)
    mean_purity = np.mean(purities)

    return mean_efficiency, mean_purity


def evaluate_set_metrics(r_test, model, trainer):

    model.hparams.r_test = r_test
    test_results = trainer.test(ckpt_path=None)

    mean_efficiency, mean_purity = get_metrics(test_results, model)

    print(mean_purity, mean_efficiency)

    return mean_efficiency, mean_purity
<|MERGE_RESOLUTION|>--- conflicted
+++ resolved
@@ -1,330 +1,304 @@
-import os
-import logging
-
-import frnn
-import faiss
-import faiss.contrib.torch_utils
-from pytorch3d import ops
-import torch
-from torch.utils.data import random_split
-import scipy as sp
-import numpy as np
-import pandas as pd
-import trackml.dataset
-
-device = "cuda" if torch.cuda.is_available() else "cpu"
-
-
-def load_dataset(input_dir, num, pt_cut):
-    if input_dir is not None:
-        all_events = os.listdir(input_dir)
-        all_events = sorted([os.path.join(input_dir, event) for event in all_events])
-        loaded_events = []
-        for event in all_events[:num]:
-            try:
-                loaded_event = torch.load(event, map_location=torch.device("cpu"))
-                loaded_events.append(loaded_event)
-                logging.info("Loaded event: {}".format(loaded_event.event_file))
-            except:
-                logging.info("Corrupted event file: {}".format(event))
-        loaded_events = filter_hit_pt(loaded_events, pt_cut)
-        return loaded_events
-    else:
-        return None
-
-
-def split_datasets(input_dir, train_split, pt_cut=0, seed=1):
-    """
-    Prepare the random Train, Val, Test split, using a seed for reproducibility. Seed should be
-    changed across final varied runs, but can be left as default for experimentation.
-    """
-    torch.manual_seed(seed)
-    loaded_events = load_dataset(input_dir, sum(train_split), pt_cut)
-    train_events, val_events, test_events = random_split(loaded_events, train_split)
-
-    return train_events, val_events, test_events
-
-
-def fetch_pt(event):
-    # Handle event in batched form
-    event_file = (
-        event.event_file[0] if type(event.event_file) is list else event.event_file
-    )
-    # Load the truth data from the event directory
-    truth = trackml.dataset.load_event(event_file, parts=["truth"])[0]
-    hid = event.hid[0] if type(event.hid) is list else event.hid
-    merged_truth = pd.DataFrame(hid.cpu().numpy(), columns=["hit_id"]).merge(
-        truth, on="hit_id"
-    )
-    pt = np.sqrt(merged_truth.tpx ** 2 + merged_truth.tpy ** 2)
-
-    return pt.to_numpy()
-
-
-def fetch_type(event):
-    # Handle event in batched form
-    event_file = (
-        event.event_file[0] if type(event.event_file) is list else event.event_file
-    )
-    # Load the truth data from the event directory
-    truth, particles = trackml.dataset.load_event(
-        event_file, parts=["truth", "particles"]
-    )
-    hid = event.hid[0] if type(event.hid) is list else event.hid
-    merged_truth = truth.merge(particles, on="particle_id")
-    p_type = pd.DataFrame(hid.cpu().numpy(), columns=["hit_id"]).merge(
-        merged_truth, on="hit_id"
-    )
-    p_type = p_type.particle_type.values
-
-    return p_type
-
-
-def filter_edge_pt(events, pt_cut=0):
-    # Handle event in batched form
-    if type(events) is not list:
-        events = [events]
-
-    if pt_cut > 0:
-        for event in events:
-            if "pt" in event.__dict__.keys():
-                pt = event.pt
-            else:
-                pt = fetch_pt(event)
-            edge_subset = pt[event.edge_index] > pt_cut
-            combined_subset = edge_subset[0] & edge_subset[1]
-            event.edge_index = event.edge_index[:, combined_subset]
-            event.y = event.y[combined_subset]
-            event.y_pid = event.y_pid[combined_subset]
-
-    return events
-
-
-def filter_hit_pt(events, pt_cut=0):
-    # Handle event in batched form
-    if type(events) is not list:
-        events = [events]
-
-    if pt_cut > 0:
-        for event in events:
-            if "pt" in event.__dict__.keys():
-                pt = event.pt
-            else:
-                pt = fetch_pt(event)
-            hit_subset = pt > pt_cut
-            if "cell_data" in event.__dict__.keys():
-                event.cell_data = event.cell_data[hit_subset]
-            event.hid = event.hid[hit_subset]
-            event.x = event.x[hit_subset]
-            event.pid = event.pid[hit_subset]
-            event.layers = event.layers[hit_subset]
-            if "pt" in event.__dict__.keys():
-                event.pt = event.pt[hit_subset]
-            if "layerless_true_edges" in event.__dict__.keys():
-                event.layerless_true_edges, remaining_edges = reset_edge_id(
-                    hit_subset, event.layerless_true_edges
-                )
-
-            if "layerwise_true_edges" in event.__dict__.keys():
-                event.layerwise_true_edges, remaining_edges = reset_edge_id(
-                    hit_subset, event.layerwise_true_edges
-                )
-
-            if "weights" in event.__dict__.keys():
-                event.weights = event.weights[remaining_edges]
-
-    return events
-
-
-def reset_edge_id(subset, graph):
-    subset_ind = np.where(subset)[0]
-    filler = -np.ones((graph.max() + 1,))
-    filler[subset_ind] = np.arange(len(subset_ind))
-    graph = torch.from_numpy(filler[graph]).long()
-    exist_edges = (graph[0] >= 0) & (graph[1] >= 0)
-    graph = graph[:, exist_edges]
-
-    return graph, exist_edges
-
-
-def graph_intersection(
-    pred_graph, truth_graph, using_weights=False, weights_bidir=None
-):
-
-    array_size = max(pred_graph.max().item(), truth_graph.max().item()) + 1
-
-    if torch.is_tensor(pred_graph):
-        l1 = pred_graph.cpu().numpy()
-    else:
-        l1 = pred_graph
-    if torch.is_tensor(truth_graph):
-        l2 = truth_graph.cpu().numpy()
-    else:
-        l2 = truth_graph
-    e_1 = sp.sparse.coo_matrix(
-        (np.ones(l1.shape[1]), l1), shape=(array_size, array_size)
-    ).tocsr()
-    e_2 = sp.sparse.coo_matrix(
-        (np.ones(l2.shape[1]), l2), shape=(array_size, array_size)
-    ).tocsr()
-    del l1
-
-    e_intersection = e_1.multiply(e_2) - ((e_1 - e_2) > 0)
-    del e_1
-    del e_2
-
-    if using_weights:
-        weights_list = weights_bidir.cpu().numpy()
-        weights_sparse = sp.sparse.coo_matrix(
-            (weights_list, l2), shape=(array_size, array_size)
-        ).tocsr()
-        del weights_list
-        del l2
-        new_weights = weights_sparse[e_intersection.astype("bool")]
-        del weights_sparse
-        new_weights = torch.from_numpy(np.array(new_weights)[0])
-
-    e_intersection = e_intersection.tocoo()
-    new_pred_graph = torch.from_numpy(
-        np.vstack([e_intersection.row, e_intersection.col])
-    ).long()  # .to(device)
-    y = torch.from_numpy(e_intersection.data > 0)  # .to(device)
-    del e_intersection
-
-    if using_weights:
-        return new_pred_graph, y, new_weights
-    else:
-        return new_pred_graph, y
-
-
-def build_edges(spatial, r_max, k_max, return_indices=False):
-<<<<<<< HEAD
-
-    #   Choose which algorithm to use: FAISS for larger searches, Pytorch3D for smaller searches
-    if k_max > 200:
-        if device == "cuda":
-            res = faiss.StandardGpuResources()
-            D, I = faiss.knn_gpu(res, spatial, spatial, k_max)
-        elif device == "cpu":
-            index = faiss.IndexFlatL2(spatial.shape[1])
-            index.add(spatial)
-            D, I = index.search(spatial, k_max)
-
-    else:
-        knn_object = ops.knn_points(
-            spatial.unsqueeze(0), spatial.unsqueeze(0), K=k_max, return_sorted=True
-        )
-        I = knn_object.idx[0]
-        D = knn_object.dists[0]
-
-    # Overlay the "source" hit ID onto each neighbour ID (this is necessary as the FAISS algo does some shortcuts)
-    ind = torch.Tensor.repeat(
-        torch.arange(I.shape[0], device=device), (I.shape[1], 1), 1
-    ).T
-    edge_list = torch.stack([ind[(D > 0) & (D <= r_max ** 2)], I[(D > 0) & (D <= r_max ** 2)]])
-=======
-    
-    dists, idxs, nn, grid = frnn.frnn_grid_points(points1=spatial.unsqueeze(0), points2=spatial.unsqueeze(0), lengths1=None, lengths2=None, K=k_max, r=r_max, grid=None, return_nn=False, return_sorted=True)
-    
-    idxs = idxs.squeeze()
-    ind = torch.Tensor.repeat(torch.arange(idxs.shape[0], device=device), (idxs.shape[1], 1), 1).T
-    positive_idxs = idxs >= 0
-    edge_list = torch.stack([ind[positive_idxs], idxs[positive_idxs]])
->>>>>>> f922f744
-
-    # Remove self-loops
-    edge_list = edge_list[:, edge_list[0] != edge_list[1]]
-
-    if return_indices:
-        return edge_list, dists, idxs, ind
-    else:
-        return edge_list
-
-
-def build_knn(spatial, k):
-
-    if device == "cuda":
-        res = faiss.StandardGpuResources()
-        _, I = faiss.knn_gpu(res, spatial, spatial, k_max)
-    elif device == "cpu":
-        index = faiss.IndexFlatL2(spatial.shape[1])
-        index.add(spatial)
-        _, I = index.search(spatial, k_max)
-
-    ind = torch.Tensor.repeat(
-        torch.arange(I.shape[0], device=device), (I.shape[1], 1), 1
-    ).T
-    edge_list = torch.stack([ind, I])
-
-    # Remove self-loops
-    edge_list = edge_list[:, edge_list[0] != edge_list[1]]
-
-    return edge_list
-
-
-def get_best_run(run_label, wandb_save_dir):
-    for (root_dir, dirs, files) in os.walk(wandb_save_dir + "/wandb"):
-        if run_label in dirs:
-            run_root = root_dir
-
-    best_run_base = os.path.join(run_root, run_label, "checkpoints")
-    best_run = os.listdir(best_run_base)
-    best_run_path = os.path.join(best_run_base, best_run[0])
-
-    return best_run_path
-
-
-# -------------------------- Performance Evaluation -------------------
-
-
-def embedding_model_evaluation(model, trainer, fom="eff", fixed_value=0.96):
-
-    # Seed solver with one batch, then run on full test dataset
-    sol = root(
-        evaluate_set_root,
-        args=(model, trainer, fixed_value, fom),
-        x0=0.9,
-        x1=1.2,
-        xtol=0.001,
-    )
-    print("Seed solver complete, radius:", sol.root)
-
-    # Return ( (efficiency, purity), radius_size)
-    return evaluate_set_metrics(sol.root, model, trainer), sol.root
-
-
-def evaluate_set_root(r, model, trainer, goal=0.96, fom="eff"):
-    eff, pur = evaluate_set_metrics(r, model, trainer)
-
-    if fom == "eff":
-        return eff - goal
-
-    elif fom == "pur":
-        return pur - goal
-
-
-def get_metrics(test_results, model):
-
-    ps = [len(result["truth"]) for result in test_results]
-    ts = [result["truth_graph"].shape[1] for result in test_results]
-    tps = [result["truth"].sum() for result in test_results]
-
-    efficiencies = [tp / t for (t, tp) in zip(ts, tps)]
-    purities = [tp / p for (p, tp) in zip(ps, tps)]
-
-    mean_efficiency = np.mean(efficiencies)
-    mean_purity = np.mean(purities)
-
-    return mean_efficiency, mean_purity
-
-
-def evaluate_set_metrics(r_test, model, trainer):
-
-    model.hparams.r_test = r_test
-    test_results = trainer.test(ckpt_path=None)
-
-    mean_efficiency, mean_purity = get_metrics(test_results, model)
-
-    print(mean_purity, mean_efficiency)
-
-    return mean_efficiency, mean_purity
+import os
+import logging
+
+import frnn
+import faiss
+import faiss.contrib.torch_utils
+from pytorch3d import ops
+import torch
+from torch.utils.data import random_split
+import scipy as sp
+import numpy as np
+import pandas as pd
+import trackml.dataset
+
+device = "cuda" if torch.cuda.is_available() else "cpu"
+
+
+def load_dataset(input_dir, num, pt_cut):
+    if input_dir is not None:
+        all_events = os.listdir(input_dir)
+        all_events = sorted([os.path.join(input_dir, event) for event in all_events])
+        loaded_events = []
+        for event in all_events[:num]:
+            try:
+                loaded_event = torch.load(event, map_location=torch.device("cpu"))
+                loaded_events.append(loaded_event)
+                logging.info("Loaded event: {}".format(loaded_event.event_file))
+            except:
+                logging.info("Corrupted event file: {}".format(event))
+        loaded_events = filter_hit_pt(loaded_events, pt_cut)
+        return loaded_events
+    else:
+        return None
+
+
+def split_datasets(input_dir, train_split, pt_cut=0, seed=1):
+    """
+    Prepare the random Train, Val, Test split, using a seed for reproducibility. Seed should be
+    changed across final varied runs, but can be left as default for experimentation.
+    """
+    torch.manual_seed(seed)
+    loaded_events = load_dataset(input_dir, sum(train_split), pt_cut)
+    train_events, val_events, test_events = random_split(loaded_events, train_split)
+
+    return train_events, val_events, test_events
+
+
+def fetch_pt(event):
+    # Handle event in batched form
+    event_file = (
+        event.event_file[0] if type(event.event_file) is list else event.event_file
+    )
+    # Load the truth data from the event directory
+    truth = trackml.dataset.load_event(event_file, parts=["truth"])[0]
+    hid = event.hid[0] if type(event.hid) is list else event.hid
+    merged_truth = pd.DataFrame(hid.cpu().numpy(), columns=["hit_id"]).merge(
+        truth, on="hit_id"
+    )
+    pt = np.sqrt(merged_truth.tpx ** 2 + merged_truth.tpy ** 2)
+
+    return pt.to_numpy()
+
+
+def fetch_type(event):
+    # Handle event in batched form
+    event_file = (
+        event.event_file[0] if type(event.event_file) is list else event.event_file
+    )
+    # Load the truth data from the event directory
+    truth, particles = trackml.dataset.load_event(
+        event_file, parts=["truth", "particles"]
+    )
+    hid = event.hid[0] if type(event.hid) is list else event.hid
+    merged_truth = truth.merge(particles, on="particle_id")
+    p_type = pd.DataFrame(hid.cpu().numpy(), columns=["hit_id"]).merge(
+        merged_truth, on="hit_id"
+    )
+    p_type = p_type.particle_type.values
+
+    return p_type
+
+
+def filter_edge_pt(events, pt_cut=0):
+    # Handle event in batched form
+    if type(events) is not list:
+        events = [events]
+
+    if pt_cut > 0:
+        for event in events:
+            if "pt" in event.__dict__.keys():
+                pt = event.pt
+            else:
+                pt = fetch_pt(event)
+            edge_subset = pt[event.edge_index] > pt_cut
+            combined_subset = edge_subset[0] & edge_subset[1]
+            event.edge_index = event.edge_index[:, combined_subset]
+            event.y = event.y[combined_subset]
+            event.y_pid = event.y_pid[combined_subset]
+
+    return events
+
+
+def filter_hit_pt(events, pt_cut=0):
+    # Handle event in batched form
+    if type(events) is not list:
+        events = [events]
+
+    if pt_cut > 0:
+        for event in events:
+            if "pt" in event.__dict__.keys():
+                pt = event.pt
+            else:
+                pt = fetch_pt(event)
+            hit_subset = pt > pt_cut
+            if "cell_data" in event.__dict__.keys():
+                event.cell_data = event.cell_data[hit_subset]
+            event.hid = event.hid[hit_subset]
+            event.x = event.x[hit_subset]
+            event.pid = event.pid[hit_subset]
+            event.layers = event.layers[hit_subset]
+            if "pt" in event.__dict__.keys():
+                event.pt = event.pt[hit_subset]
+            if "layerless_true_edges" in event.__dict__.keys():
+                event.layerless_true_edges, remaining_edges = reset_edge_id(
+                    hit_subset, event.layerless_true_edges
+                )
+
+            if "layerwise_true_edges" in event.__dict__.keys():
+                event.layerwise_true_edges, remaining_edges = reset_edge_id(
+                    hit_subset, event.layerwise_true_edges
+                )
+
+            if "weights" in event.__dict__.keys():
+                event.weights = event.weights[remaining_edges]
+
+    return events
+
+
+def reset_edge_id(subset, graph):
+    subset_ind = np.where(subset)[0]
+    filler = -np.ones((graph.max() + 1,))
+    filler[subset_ind] = np.arange(len(subset_ind))
+    graph = torch.from_numpy(filler[graph]).long()
+    exist_edges = (graph[0] >= 0) & (graph[1] >= 0)
+    graph = graph[:, exist_edges]
+
+    return graph, exist_edges
+
+
+def graph_intersection(
+    pred_graph, truth_graph, using_weights=False, weights_bidir=None
+):
+
+    array_size = max(pred_graph.max().item(), truth_graph.max().item()) + 1
+
+    if torch.is_tensor(pred_graph):
+        l1 = pred_graph.cpu().numpy()
+    else:
+        l1 = pred_graph
+    if torch.is_tensor(truth_graph):
+        l2 = truth_graph.cpu().numpy()
+    else:
+        l2 = truth_graph
+    e_1 = sp.sparse.coo_matrix(
+        (np.ones(l1.shape[1]), l1), shape=(array_size, array_size)
+    ).tocsr()
+    e_2 = sp.sparse.coo_matrix(
+        (np.ones(l2.shape[1]), l2), shape=(array_size, array_size)
+    ).tocsr()
+    del l1
+
+    e_intersection = e_1.multiply(e_2) - ((e_1 - e_2) > 0)
+    del e_1
+    del e_2
+
+    if using_weights:
+        weights_list = weights_bidir.cpu().numpy()
+        weights_sparse = sp.sparse.coo_matrix(
+            (weights_list, l2), shape=(array_size, array_size)
+        ).tocsr()
+        del weights_list
+        del l2
+        new_weights = weights_sparse[e_intersection.astype("bool")]
+        del weights_sparse
+        new_weights = torch.from_numpy(np.array(new_weights)[0])
+
+    e_intersection = e_intersection.tocoo()
+    new_pred_graph = torch.from_numpy(
+        np.vstack([e_intersection.row, e_intersection.col])
+    ).long()  # .to(device)
+    y = torch.from_numpy(e_intersection.data > 0)  # .to(device)
+    del e_intersection
+
+    if using_weights:
+        return new_pred_graph, y, new_weights
+    else:
+        return new_pred_graph, y
+
+
+def build_edges(spatial, r_max, k_max, return_indices=False):
+    
+    dists, idxs, nn, grid = frnn.frnn_grid_points(points1=spatial.unsqueeze(0), points2=spatial.unsqueeze(0), lengths1=None, lengths2=None, K=k_max, r=r_max, grid=None, return_nn=False, return_sorted=True)
+    
+    idxs = idxs.squeeze()
+    ind = torch.Tensor.repeat(torch.arange(idxs.shape[0], device=device), (idxs.shape[1], 1), 1).T
+    positive_idxs = idxs >= 0
+    edge_list = torch.stack([ind[positive_idxs], idxs[positive_idxs]])
+
+    # Remove self-loops
+    edge_list = edge_list[:, edge_list[0] != edge_list[1]]
+
+    if return_indices:
+        return edge_list, dists, idxs, ind
+    else:
+        return edge_list
+
+
+def build_knn(spatial, k):
+
+    if device == "cuda":
+        res = faiss.StandardGpuResources()
+        _, I = faiss.knn_gpu(res, spatial, spatial, k_max)
+    elif device == "cpu":
+        index = faiss.IndexFlatL2(spatial.shape[1])
+        index.add(spatial)
+        _, I = index.search(spatial, k_max)
+
+    ind = torch.Tensor.repeat(
+        torch.arange(I.shape[0], device=device), (I.shape[1], 1), 1
+    ).T
+    edge_list = torch.stack([ind, I])
+
+    # Remove self-loops
+    edge_list = edge_list[:, edge_list[0] != edge_list[1]]
+
+    return edge_list
+
+
+def get_best_run(run_label, wandb_save_dir):
+    for (root_dir, dirs, files) in os.walk(wandb_save_dir + "/wandb"):
+        if run_label in dirs:
+            run_root = root_dir
+
+    best_run_base = os.path.join(run_root, run_label, "checkpoints")
+    best_run = os.listdir(best_run_base)
+    best_run_path = os.path.join(best_run_base, best_run[0])
+
+    return best_run_path
+
+
+# -------------------------- Performance Evaluation -------------------
+
+
+def embedding_model_evaluation(model, trainer, fom="eff", fixed_value=0.96):
+
+    # Seed solver with one batch, then run on full test dataset
+    sol = root(
+        evaluate_set_root,
+        args=(model, trainer, fixed_value, fom),
+        x0=0.9,
+        x1=1.2,
+        xtol=0.001,
+    )
+    print("Seed solver complete, radius:", sol.root)
+
+    # Return ( (efficiency, purity), radius_size)
+    return evaluate_set_metrics(sol.root, model, trainer), sol.root
+
+
+def evaluate_set_root(r, model, trainer, goal=0.96, fom="eff"):
+    eff, pur = evaluate_set_metrics(r, model, trainer)
+
+    if fom == "eff":
+        return eff - goal
+
+    elif fom == "pur":
+        return pur - goal
+
+
+def get_metrics(test_results, model):
+
+    ps = [len(result["truth"]) for result in test_results]
+    ts = [result["truth_graph"].shape[1] for result in test_results]
+    tps = [result["truth"].sum() for result in test_results]
+
+    efficiencies = [tp / t for (t, tp) in zip(ts, tps)]
+    purities = [tp / p for (p, tp) in zip(ps, tps)]
+
+    mean_efficiency = np.mean(efficiencies)
+    mean_purity = np.mean(purities)
+
+    return mean_efficiency, mean_purity
+
+
+def evaluate_set_metrics(r_test, model, trainer):
+
+    model.hparams.r_test = r_test
+    test_results = trainer.test(ckpt_path=None)
+
+    mean_efficiency, mean_purity = get_metrics(test_results, model)
+
+    print(mean_purity, mean_efficiency)
+
+    return mean_efficiency, mean_purity